--- conflicted
+++ resolved
@@ -1,10 +1,6 @@
 # The parent line must be the first non-comment line in the file
 # This line defines the product name and version
-<<<<<<< HEAD
-parent	larcore	v1_02_01
-=======
 parent	larcore	v02_00_00
->>>>>>> 55cadc55
 defaultqual	e5
 
 # These optional lines define the installed directories where
