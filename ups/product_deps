# The parent line must be the first non-comment line in the file
# This line defines the product name and version
<<<<<<< HEAD
parent	larcore	v02_06_00
defaultqual	e5
=======
parent	larcore	v03_02_02
defaultqual	e6
>>>>>>> 2f65507e

# These optional lines define the installed directories where
# headers, libraries, and executables will be found
# Use them only if your product does not conform to the defaults
# Format: directory_type directory_path directory_name
# The only recognized values of the first field are fcldir, incdir, libdir, and bindir
# The only recognized values of the second field are product_dir, fq_dir, and -
# The third field is not constrained.
# Defaults:
# incdir  product_dir  include
# fcldir  product_dir  fcl
# libdir  fq_dir       lib
# bindir  fq_dir       bin

fcldir product_dir job
gdmldir product_dir
#
# we list geant4 explicitly because we are going to set GDML_SCHEMA_DIR 
# Defining GDML_SCHEMA_DIR here is a temporary hack
product         version
<<<<<<< HEAD
art		v1_10_00b
geant4		v4_9_6_p03b
gcc		v4_8_2

# list products required ONLY for the build
# any products here must NOT have qualifiers
only_for_build  cetbuildtools   v3_13_00
=======
art		v1_12_02
geant4		v4_9_6_p03e
gcc		v4_9_1

cetbuildtools	v4_03_01	-	only_for_build
end_product_list

>>>>>>> 2f65507e
  
# e6  - with gcc 4.9.1 and -std=c++1y
qualifier	art		geant4		gcc	notes
e6:debug	nu:e6:debug	e6:debug	-nq-
e6:opt		nu:e6:opt	e6:opt		-nq-
e6:prof		nu:e6:prof	e6:prof		-nq-
end_qualifier_list

# table fragment to set FW_SEARCH_PATH needed 
# to find gdml files:
table_fragment_begin
    pathPrepend(FW_SEARCH_PATH, ${UPS_PROD_DIR}/gdml)
    # this is a temporary hack until we have a release of geant4 that defines GDML_SCHEMA_DIR
    envSet(GDML_SCHEMA_DIR, ${GEANT4_DIR}/source/geant4.9.6.p02/source/persistency/gdml/schema)
table_fragment_end

# Preserve tabs and formatting in emacs and vi / vim:

### Local Variables:
### tab-width: 8
### End:<|MERGE_RESOLUTION|>--- conflicted
+++ resolved
@@ -1,12 +1,7 @@
 # The parent line must be the first non-comment line in the file
 # This line defines the product name and version
-<<<<<<< HEAD
-parent	larcore	v02_06_00
-defaultqual	e5
-=======
 parent	larcore	v03_02_02
 defaultqual	e6
->>>>>>> 2f65507e
 
 # These optional lines define the installed directories where
 # headers, libraries, and executables will be found
@@ -27,15 +22,6 @@
 # we list geant4 explicitly because we are going to set GDML_SCHEMA_DIR 
 # Defining GDML_SCHEMA_DIR here is a temporary hack
 product         version
-<<<<<<< HEAD
-art		v1_10_00b
-geant4		v4_9_6_p03b
-gcc		v4_8_2
-
-# list products required ONLY for the build
-# any products here must NOT have qualifiers
-only_for_build  cetbuildtools   v3_13_00
-=======
 art		v1_12_02
 geant4		v4_9_6_p03e
 gcc		v4_9_1
@@ -43,7 +29,6 @@
 cetbuildtools	v4_03_01	-	only_for_build
 end_product_list
 
->>>>>>> 2f65507e
   
 # e6  - with gcc 4.9.1 and -std=c++1y
 qualifier	art		geant4		gcc	notes
