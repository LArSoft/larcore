--- conflicted
+++ resolved
@@ -1,26 +1,15 @@
 # The parent line must be the first non-comment line in the file
 # This line defines the product name and version
-<<<<<<< HEAD
-parent	larcore	v09_02_02_04
-=======
 parent	larcore	v09_02_04
->>>>>>> c0bb1f3d
 defaultqual	e20
 #
 fcldir product_dir job
 gdmldir product_dir
 #
 product         version
-<<<<<<< HEAD
 art_root_io	v1_08_03
 larcorealg	v09_01_02_03
 cetbuildtools	v8_14_02	-	only_for_build
-=======
-art_root_io	v1_05_03
-larcorealg	v09_02_01
-
-cetbuildtools	v7_17_01	-	only_for_build
->>>>>>> c0bb1f3d
 end_product_list
 
 
