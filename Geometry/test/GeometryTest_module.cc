--- conflicted
+++ resolved
@@ -995,41 +995,24 @@
 
     // hard code the value we think it should be for each detector
     double shouldbe[3];
-<<<<<<< HEAD
     if(geom->DetectorName().find("argoneut") != std::string::npos){
-=======
-    if(geom->DetectorName().find("argoneut")!=std::string::npos){
->>>>>>> 2f65507e
       shouldbe[0] = 0.4;
       shouldbe[1] = 0.4;
       shouldbe[2] = 0.4; 
     }
-<<<<<<< HEAD
     else if ((geom->DetectorName().find("microboone") != std::string::npos)
       || (geom->DetectorName().find("icarus") != std::string::npos))
     {
-=======
-    else if(geom->DetectorName().find("microboone")!=std::string::npos
-	    || geom->DetectorName().find("icarus")!=std::string::npos){	
->>>>>>> 2f65507e
       shouldbe[0] = 0.3;
       shouldbe[1] = 0.3;
       shouldbe[2] = 0.3; 
     }
-<<<<<<< HEAD
     else if(geom->DetectorName().find("lbne") != std::string::npos){
-=======
-    else if(geom->DetectorName().find("lbne")!=std::string::npos){
->>>>>>> 2f65507e
       shouldbe[0] = 0.49;
       shouldbe[1] = 0.5;
       shouldbe[2] = 0.45;  
     }
-<<<<<<< HEAD
     else if(geom->DetectorName().find("bo") != std::string::npos){	
-=======
-    else if(geom->DetectorName().find("bo")!=std::string::npos){	
->>>>>>> 2f65507e
       shouldbe[0] = 0.46977;
       shouldbe[1] = 0.46977;
       shouldbe[2] = 0.46977; 
@@ -1070,7 +1053,6 @@
 
     // hard code the value we think it should be for each detector
     double shouldbe = 0.4; // true for ArgoNeuT
-<<<<<<< HEAD
     if(geom->DetectorName().find("microboone") != std::string::npos)  shouldbe = 0.3;
     else if(geom->DetectorName().find("lbne") != std::string::npos)   shouldbe = 0.5;
     else if(geom->DetectorName().find("bo") != std::string::npos)     shouldbe = 0.65;
@@ -1080,12 +1062,6 @@
         << "Can't check plane pitch for detector '" << geom->DetectorName()
         << "', since I don't know what to expect.";
     }
-=======
-    if(geom->DetectorName().find("microboone")!=std::string::npos)  shouldbe = 0.3;
-    else if(geom->DetectorName().find("lbne")!=std::string::npos)   shouldbe = 0.5;
-    else if(geom->DetectorName().find("bo")!=std::string::npos)     shouldbe = 0.65;
-    else if(geom->DetectorName().find("icarus")!=std::string::npos) shouldbe = 0.476;
->>>>>>> 2f65507e
 
     for(size_t t = 0; t < geom->NTPC(); ++t){
       for(size_t p = 0; p < geom->TPC(t).Nplanes()-1; ++p){
